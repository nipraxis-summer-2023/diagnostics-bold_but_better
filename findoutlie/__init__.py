--- conflicted
+++ resolved
@@ -1,9 +1,6 @@
-<<<<<<< HEAD
 """ Init for findoutlie module
 """
+__version__ = '0.1a0'
 
-__version__ = '0.1a0'
-=======
 from .outfind import find_outliers
-from .detect_outliers import detect_outliers
->>>>>>> 6cb660dd
+from .detect_outliers import detect_outliers